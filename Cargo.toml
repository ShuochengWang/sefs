--- conflicted
+++ resolved
@@ -2,33 +2,16 @@
 name = "simple-filesystem"
 version = "0.0.1"
 authors = ["WangRunji <wangrunji0408@163.com>"]
-
-<<<<<<< HEAD
-[lib]
-name = "lib"
-#crate-type = ["staticlib"]
 
 [[bin]]
 name = "mksfs"
 path = "src/bin/mksfs.rs"
 required-features = ["std"]
 
-[profile.dev]
-panic = 'abort' # prevent `_Unwind_Resume` link error
-
-[dependencies]
-bit-set = { default-features = false, version = "0.5" } # default-features contains 'std'
-=======
 [dependencies]
 bit-vec = { default-features = false, git = "https://github.com/AltSysrq/bit-vec.git" } # default-features contains 'std'
->>>>>>> ca10d112
 static_assertions = "0.2.5"
 
 [features]
-<<<<<<< HEAD
 debug_print = []
-ucore = []
-std = []
-=======
-debug_print = []
->>>>>>> ca10d112
+std = []