--- conflicted
+++ resolved
@@ -8,10 +8,7 @@
     "rcore-fs-ramfs",
     "rcore-fs-mountfs",
     "rcore-fs-devfs",
-<<<<<<< HEAD
-    "rcore-fs-unionfs"
-=======
+    "rcore-fs-unionfs",
     "rcore-fs-hostfs",
->>>>>>> 00096ec2
 ]
 exclude = ["sefs-fuse"]