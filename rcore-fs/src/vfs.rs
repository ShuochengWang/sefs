use crate::dev::DevError;
use alloc::{string::String, sync::Arc, vec::Vec};
use core::any::Any;
use core::fmt;
use core::result;
use core::str;

/// Abstract file system object such as file or directory.
pub trait INode: Any + Sync + Send {
    /// Read bytes at `offset` into `buf`, return the number of bytes read.
    fn read_at(&self, offset: usize, buf: &mut [u8]) -> Result<usize>;

    /// Write bytes at `offset` from `buf`, return the number of bytes written.
    fn write_at(&self, offset: usize, buf: &[u8]) -> Result<usize>;

    /// Poll the events, return a bitmap of events.
    fn poll(&self) -> Result<PollStatus>;

    /// Get metadata of the INode
    fn metadata(&self) -> Result<Metadata> {
        Err(FsError::NotSupported)
    }

    /// Set metadata of the INode
    fn set_metadata(&self, _metadata: &Metadata) -> Result<()> {
        Err(FsError::NotSupported)
    }

    /// Sync all data and metadata
    fn sync_all(&self) -> Result<()> {
        Err(FsError::NotSupported)
    }

    /// Sync data (not include metadata)
    fn sync_data(&self) -> Result<()> {
        Err(FsError::NotSupported)
    }

    /// Resize the file
    fn resize(&self, _len: usize) -> Result<()> {
        Err(FsError::NotSupported)
    }

    /// Create a new INode in the directory
    fn create(&self, name: &str, type_: FileType, mode: u32) -> Result<Arc<dyn INode>> {
        self.create2(name, type_, mode, 0)
    }

    /// Create a new INode in the directory, with a data field for usages like device file.
    fn create2(
        &self,
        name: &str,
        type_: FileType,
        mode: u32,
        _data: usize,
    ) -> Result<Arc<dyn INode>> {
        self.create(name, type_, mode)
    }

    /// Create a hard link `name` to `other`
    fn link(&self, _name: &str, _other: &Arc<dyn INode>) -> Result<()> {
        Err(FsError::NotSupported)
    }

    /// Delete a hard link `name`
    fn unlink(&self, _name: &str) -> Result<()> {
        Err(FsError::NotSupported)
    }

    /// Move INode `self/old_name` to `target/new_name`.
    /// If `target` equals `self`, do rename.
    fn move_(&self, _old_name: &str, _target: &Arc<dyn INode>, _new_name: &str) -> Result<()> {
        Err(FsError::NotSupported)
    }

    /// Find the INode `name` in the directory
    fn find(&self, _name: &str) -> Result<Arc<dyn INode>> {
        Err(FsError::NotSupported)
    }

    /// Get the name of directory entry
    fn get_entry(&self, _id: usize) -> Result<String> {
        Err(FsError::NotSupported)
    }

    /// Control device
    fn io_control(&self, _cmd: u32, _data: usize) -> Result<()> {
        Err(FsError::NotSupported)
    }

    /// Get the file system of the INode
    fn fs(&self) -> Arc<dyn FileSystem> {
        unimplemented!();
    }

    /// This is used to implement dynamics cast.
    /// Simply return self in the implement of the function.
    fn as_any_ref(&self) -> &dyn Any;

    /// Get all directory entries as a Vec
    fn list(&self) -> Result<Vec<String>> {
        let info = self.metadata()?;
        if info.type_ != FileType::Dir {
            return Err(FsError::NotDir);
        }
        Ok((0..)
            .map(|i| self.get_entry(i))
            .take_while(|result| result.is_ok())
            .filter_map(|result| result.ok())
            .collect())
    }

    /// Lookup path from current INode, and do not follow symlinks
    fn lookup(&self, path: &str) -> Result<Arc<dyn INode>> {
        self.lookup_follow(path, 0)
    }

    /// Lookup path from current INode, and follow symlinks at most `follow_times` times
    fn lookup_follow(&self, path: &str, mut follow_times: usize) -> Result<Arc<dyn INode>> {
        if self.metadata()?.type_ != FileType::Dir {
            return Err(FsError::NotDir);
        }

        let mut result = self.find(".")?;
        let mut rest_path = String::from(path);
        while rest_path != "" {
            if result.metadata()?.type_ != FileType::Dir {
                return Err(FsError::NotDir);
            }
            // handle absolute path
            if let Some('/') = rest_path.chars().next() {
                result = self.fs().root_inode();
                rest_path = String::from(&rest_path[1..]);
                continue;
            }
            let name;
            match rest_path.find('/') {
                None => {
                    name = rest_path;
                    rest_path = String::new();
                }
                Some(pos) => {
                    name = String::from(&rest_path[0..pos]);
                    rest_path = String::from(&rest_path[pos + 1..]);
                }
            };
            if name == "" {
                continue;
            }
            let inode = result.find(&name)?;
            // Handle symlink
            if inode.metadata()?.type_ == FileType::SymLink && follow_times > 0 {
                follow_times -= 1;
                let mut content = [0u8; 256];
                let len = inode.read_at(0, &mut content)?;
                let path = str::from_utf8(&content[..len]).map_err(|_| FsError::NotDir)?;
                // result remains unchanged
                rest_path = {
                    let mut new_path = String::from(path);
                    if let Some('/') = new_path.chars().last() {
                        new_path += &rest_path;
                    } else {
                        new_path += "/";
                        new_path += &rest_path;
                    }
                    new_path
                };
            } else {
                result = inode
            }
        }
        Ok(result)
    }

    /// Read all contents into a vector
    fn read_as_vec(&self) -> Result<Vec<u8>> {
        let size = self.metadata()?.size;
        let mut buf = Vec::with_capacity(size);
        unsafe {
            buf.set_len(size);
        }
        self.read_at(0, buf.as_mut_slice())?;
        Ok(buf)
    }
}

impl dyn INode {
    /// Downcast the INode to specific struct
    pub fn downcast_ref<T: INode>(&self) -> Option<&T> {
        self.as_any_ref().downcast_ref::<T>()
    }
}

pub enum IOCTLError {
    NotValidFD = 9,      // EBADF
    NotValidMemory = 14, // EFAULT
    NotValidParam = 22,  // EINVAL
    NotCharDevice = 25,  // ENOTTY
}

#[derive(Debug, Default)]
pub struct PollStatus {
    pub read: bool,
    pub write: bool,
    pub error: bool,
}

/// Metadata of INode
///
/// Ref: [http://pubs.opengroup.org/onlinepubs/009604499/basedefs/sys/stat.h.html]
#[derive(Debug, Eq, PartialEq, Clone)]
pub struct Metadata {
    /// Device ID
    pub dev: usize, // (major << 8) | minor
    /// Inode number
    pub inode: usize,
    /// Size in bytes
    ///
    /// SFS Note: for normal file size is the actuate file size
    /// for directory this is count of dirent.
    pub size: usize,
    /// A file system-specific preferred I/O block size for this object.
    /// In some file system types, this may vary from file to file.
    pub blk_size: usize,
    /// Size in blocks
    pub blocks: usize,
    /// Time of last access
    pub atime: Timespec,
    /// Time of last modification
    pub mtime: Timespec,
    /// Time of last change
    pub ctime: Timespec,
    /// Type of file
    pub type_: FileType,
    /// Permission
    pub mode: u16,
    /// Number of hard links
    ///
    /// SFS Note: different from linux, "." and ".." count in nlinks
    /// this is same as original ucore.
    pub nlinks: usize,
    /// User ID
    pub uid: usize,
    /// Group ID
    pub gid: usize,
    /// Raw device id
    /// e.g. /dev/null: makedev(0x1, 0x3)
    pub rdev: usize, // (major << 8) | minor
}

#[derive(Copy, Clone, PartialEq, Eq, PartialOrd, Ord, Debug, Hash)]
pub struct Timespec {
    pub sec: i64,
    pub nsec: i32,
}

#[derive(Copy, Clone, Debug, Eq, PartialEq)]
pub enum FileType {
    File,
    Dir,
    SymLink,
    CharDevice,
    BlockDevice,
    NamedPipe,
    Socket,
}

/// Metadata of FileSystem
///
/// Ref: [http://pubs.opengroup.org/onlinepubs/9699919799/]
#[derive(Debug)]
pub struct FsInfo {
    /// File system block size
    pub bsize: usize,
    /// Fundamental file system block size
    pub frsize: usize,
    /// Total number of blocks on file system in units of `frsize`
    pub blocks: usize,
    /// Total number of free blocks
    pub bfree: usize,
    /// Number of free blocks available to non-privileged process
    pub bavail: usize,
    /// Total number of file serial numbers
    pub files: usize,
    /// Total number of free file serial numbers
    pub ffree: usize,
    /// Maximum filename length
    pub namemax: usize,
}

// Note: IOError/NoMemory always lead to a panic since it's hard to recover from it.
//       We also panic when we can not parse the fs on disk normally
#[derive(Debug, Eq, PartialEq)]
pub enum FsError {
    NotSupported,  // E_UNIMP, or E_INVAL
    NotFile,       // E_ISDIR
    IsDir,         // E_ISDIR, used only in link
    NotDir,        // E_NOTDIR
    EntryNotFound, // E_NOENT
    EntryExist,    // E_EXIST
    NotSameFs,     // E_XDEV
    InvalidParam,  // E_INVAL
    NoDeviceSpace, // E_NOSPC, but is defined and not used in the original ucore, which uses E_NO_MEM
    DirRemoved,    // E_NOENT, when the current dir was remove by a previous unlink
    DirNotEmpty,   // E_NOTEMPTY
    WrongFs,       // E_INVAL, when we find the content on disk is wrong when opening the device
    DeviceError,
    IOCTLError,
    NoDevice,
<<<<<<< HEAD
    Again,       // E_AGAIN, when no data is available, never happens in fs
    SymLoop,     // E_LOOP
    Busy,        // E_BUSY
    WrProtected, // E_RDOFS
    NoIntegrity, // E_RDOFS
    PermError,   // E_PERM
=======
    Again,   // E_AGAIN, when no data is available, never happens in fs
    SymLoop, // E_LOOP
    Busy,    // E_BUSY
>>>>>>> 00096ec2
}

impl fmt::Display for FsError {
    fn fmt(&self, f: &mut fmt::Formatter) -> fmt::Result {
        write!(f, "{:?}", self)
    }
}

impl From<DevError> for FsError {
    fn from(_: DevError) -> Self {
        FsError::DeviceError
    }
}

pub type Result<T> = result::Result<T, FsError>;

/// Abstract file system
pub trait FileSystem: Sync + Send {
    /// Sync all data to the storage
    fn sync(&self) -> Result<()>;

    /// Get the root INode of the file system
    fn root_inode(&self) -> Arc<dyn INode>;

    /// Get the file system information
    fn info(&self) -> FsInfo;
}

pub fn make_rdev(major: usize, minor: usize) -> usize {
    ((major & 0xfff) << 8) | (minor & 0xff)
}<|MERGE_RESOLUTION|>--- conflicted
+++ resolved
@@ -307,18 +307,12 @@
     DeviceError,
     IOCTLError,
     NoDevice,
-<<<<<<< HEAD
     Again,       // E_AGAIN, when no data is available, never happens in fs
     SymLoop,     // E_LOOP
     Busy,        // E_BUSY
     WrProtected, // E_RDOFS
     NoIntegrity, // E_RDOFS
     PermError,   // E_PERM
-=======
-    Again,   // E_AGAIN, when no data is available, never happens in fs
-    SymLoop, // E_LOOP
-    Busy,    // E_BUSY
->>>>>>> 00096ec2
 }
 
 impl fmt::Display for FsError {
